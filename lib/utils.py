--- conflicted
+++ resolved
@@ -1,9 +1,8 @@
-<<<<<<< HEAD
 import argparse
+import sys
 
 from pathlib import Path
 from scandir import scandir
-import sys
 
 image_extensions = [".jpg", ".jpeg", ".png"]
 
@@ -49,54 +48,4 @@
             next_item = self.queue.get()
             if next_item is None:
                 break
-            yield next_item
-=======
-import argparse
-import sys
-
-from pathlib import Path
-from scandir import scandir
-
-def get_folder(path):
-    output_dir = Path(path)
-    output_dir.mkdir(parents=True, exist_ok=True)
-    return output_dir
-
-def get_image_paths(directory):
-    return [x.path for x in scandir(directory) if x.name.endswith('.jpg') or x.name.endswith('.jpeg') or x.name.endswith('.png')]
-
-class FullHelpArgumentParser(argparse.ArgumentParser):
-    """
-    Identical to the built-in argument parser, but on error
-    it prints full help message instead of just usage information
-    """
-    def error(self, message):
-        self.print_help(sys.stderr)
-        args = {'prog': self.prog, 'message': message}
-        self.exit(2, '%(prog)s: error: %(message)s\n' % args)
-
-# From: https://stackoverflow.com/questions/7323664/python-generator-pre-fetch
-import threading
-import queue as Queue
-class BackgroundGenerator(threading.Thread):
-    def __init__(self, generator, prefetch=1): #See below why prefetch count is flawed
-        threading.Thread.__init__(self)
-        self.queue = Queue.Queue(prefetch)
-        self.generator = generator
-        self.daemon = True
-        self.start()
-
-    def run(self):
-        # Put until queue size is reached. Note: put blocks only if put is called while queue has already reached max size
-        # => this makes 2 prefetched items! One in the queue, one waiting for insertion!
-        for item in self.generator:
-            self.queue.put(item)
-        self.queue.put(None)
-
-    def iterator(self):
-        while True:
-            next_item = self.queue.get()
-            if next_item is None:
-                break
-            yield next_item
->>>>>>> a3c81c50
+            yield next_item